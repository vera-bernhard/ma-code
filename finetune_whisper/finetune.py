--- conflicted
+++ resolved
@@ -26,6 +26,8 @@
 random.seed(42)
 
 # based on https://huggingface.co/learn/audio-course/chapter5/fine-tuning
+
+
 @dataclass
 class DataCollatorSpeechSeq2SeqWithPadding:
     processor: Any
@@ -127,7 +129,8 @@
 
 
 def preprocess(dataset: DatasetDict, whisper_size: str = 'small', outdir: str = "./data_prepared/srf_ad_feat", logger: logging.Logger = None) -> str:
-    logger.info('Starting data preprocessing...')
+    logger.info('Starting data preprocessing...') if logger else print(
+        'Starting data preprocessing...')
     tokenizer = WhisperTokenizer.from_pretrained(
         f"openai/whisper-{whisper_size}")
     feature_extractor = WhisperFeatureExtractor.from_pretrained(
@@ -140,12 +143,14 @@
         file_path = os.path.join(split_outdir, f"data_{idx}.pt")
 
         if os.path.exists(file_path):
-            logger.info(f"File {file_path} already exists. Skipping...")
+            logger.info(f"File {file_path} already exists. Skipping...") if logger else print(
+                f"File {file_path} already exists. Skipping...")
             return file_path  # Only return the file path
 
         audio_array = batch['audio']['array']
         if audio_array is None or audio_array.size == 0:
-            logger.warning(f"Faulty audio: {batch['audio']['path']}")
+            logger.warning(f"Faulty audio: {batch['audio']['path']}") if logger else print(
+                f"Faulty audio: {batch['audio']['path']}")
             return None
 
         # Process audio
@@ -171,7 +176,8 @@
         return file_path
 
     for split_name, split_dataset in dataset.items():
-        logger.info(f"Processing split: {split_name}")
+        logger.info(f"Processing split: {split_name}") if logger else print(
+            f"Processing split: {split_name}")
 
         split_outdir = os.path.join(outdir, split_name)
         os.makedirs(split_outdir, exist_ok=True)
@@ -181,9 +187,11 @@
                 preprocess_and_save(example, idx, split_outdir)
             except Exception as e:
                 logger.error(
+                    f"Failed to process {split_name} index {idx}: {e}") if logger else print(
                     f"Failed to process {split_name} index {idx}: {e}")
 
-    logger.info(f"Preprocessed dataset saved to {outdir}")
+    logger.info(f"Preprocessed dataset saved to {outdir}") if logger else print(
+        f"Preprocessed dataset saved to {outdir}")
     return outdir
 
 
@@ -202,19 +210,8 @@
         yield torch.load(file_path, weights_only=True)
 
 
-<<<<<<< HEAD
 def load_data_split(split_dir: str, subset: float = 1.0) -> tuple[IterableDataset, int]:
     return IterableDataset.from_generator(lambda: load_data_generator(split_dir, subset=subset)), len(os.listdir(split_dir))
-=======
-def load_data_split(split_dir: str, split: str, subset: float = 1.0) -> tuple[IterableDataset, int]:
-    logger.info(f"Loading split {split} in {split_dir}")
-    files = os.listdir(os.path.join(split_dir, split))
-    if subset < 1:
-        files = files[:int(subset * len(files))]
-    logger.info(f'Counting {len(files)} files in {split}')
-    return IterableDataset.from_generator(
-        lambda: load_data_generator(split_dir, split, subset)), len(files)
->>>>>>> c5c8b71a
 
 
 def load_data_splits(feat_dir: str, subset: float = 1.0):
@@ -245,15 +242,12 @@
     wandb.init(project="finetune-whisper")
 
     data_collator = DataCollatorSpeechSeq2SeqWithPadding(processor=processor)
-<<<<<<< HEAD
     date = datetime.now().strftime("%Y%m%d_%H%M")
-=======
 
     # check if save_path exists
     if not os.path.exists(save_path):
         os.makedirs(save_path)
 
->>>>>>> c5c8b71a
     training_args = TrainingArguments(
         output_dir=save_path,
         eval_strategy="steps",
@@ -296,7 +290,8 @@
     model.save_pretrained(save_path)
     logger.info("Prediction on test set...") if logger else print(
         "Prediction on test set...")
-    predict(trainer, dataset["test"], "predictions.csv", whisper_size=whisper_size, logger=logger)
+    predict(trainer, dataset["test"], "predictions.csv",
+            whisper_size=whisper_size, logger=logger)
 
 
 def predict(trainer: Trainer, dataset: Union[Dataset, IterableDataset], outfile: str, model_path: str = None, whisper_size: str = 'small', data_size: int = None, logger: logging.Logger = None):
@@ -334,7 +329,8 @@
     model.to(device)
     model.eval()
     if os.path.exists(outfile):
-        logger.warning(f"File {outfile} already exists. Deleting...")
+        logger.warning(f"File {outfile} already exists. Deleting...") if logger else print(
+            f"File {outfile} already exists. Deleting...")
         os.remove(outfile)
     with open(outfile, mode='a', newline='', encoding='utf-8') as f:
         writer = csv.writer(f)
@@ -361,8 +357,8 @@
                 writer.writerow([audio_file, true_text, pred_text])
                 f.flush()
 
-<<<<<<< HEAD
-    logger.info(f"Predictions saved to {outfile}") if logger else print(f"Predictions saved to {outfile}")
+    logger.info(f"Predictions saved to {outfile}") if logger else print(
+        f"Predictions saved to {outfile}")
 
 
 def evaluate(pred_file: str) -> float:
@@ -371,7 +367,7 @@
     pred_texts = df["pred_text"].to_list()
     wer_score = wer(true_texts, pred_texts)
     return wer_score
- 
+
 
 def setup_logger(log_file: str) -> logging.Logger:
     """Set up logging configuration and return the logger."""
@@ -421,28 +417,33 @@
     parser.add_argument("--epochs", type=int, default=3,
                         help="Number of epochs for training")
 
-    parser.add_argument("--model_path", type=str, help="Path to model", default='')
+    parser.add_argument("--model_path", type=str,
+                        help="Path to model", default='')
     parser.add_argument("--predict_file", type=str,
                         help="Path to save predictions", default='')
-    
-    parser.add_argument("--eval_file", type=str, help="Path to predictions file")
-    
+
+    parser.add_argument("--eval_file", type=str,
+                        help="Path to predictions file")
+
     return parser
 
 
-def check_raw_data(raw_data_dir: str, logger: logging.Logger):
+def check_raw_data(raw_data_dir: str, logger: logging.Logger = None):
     files = os.listdir(raw_data_dir)
     for file in files:
         if file.endswith(".wav"):
             if not any([file.replace(".wav", ".txt") in files]):
-                logger.warning(f"Missing transcript file for {file}")
+                logger.warning(f"Missing transcript file for {file}") if logger else print(
+                    f"Missing transcript file for {file}")
         elif file.endswith(".txt"):
             if not any([file.replace(".txt", ".wav") in files]):
-                logger.warning(f"Missing audio file for {file}")
+                logger.warning(f"Missing audio file for {file}") if logger else print(
+                    f"Missing audio file for {file}")
         else:
             raise ValueError(f"Unexpected file in directory: {file}")
     nr_files = len(files) // 2
     logger.info(
+        f"Found {nr_files} pairs of audio and transcript files in {raw_data_dir}") if logger else print(
         f"Found {nr_files} pairs of audio and transcript files in {raw_data_dir}")
 
 
@@ -459,7 +460,8 @@
         if not args.raw_data:
             raise ValueError("You must provide --raw_data")
         if not os.path.exists(args.raw_data):
-            raise FileExistsError(f"The raw data directory '{args.raw_data}' does not exist")
+            raise FileExistsError(
+                f"The raw data directory '{args.raw_data}' does not exist")
         else:
             check_raw_data(args.raw_data, logger)
         if not args.split_dir:
@@ -516,23 +518,26 @@
                 raise FileExistsError(
                     f"The preprocessed data directory '{args.feat_dir}' does not exist")
         if not args.model_path:
-            logger.info(f'No model found, assuming pretrained whisper-{args.whisper_size}')
+            logger.info(
+                f'No model found, assuming pretrained whisper-{args.whisper_size}')
         else:
             if not os.path.exists(args.model_path):
-                raise FileExistsError(f"The model path '{args.model_path}' does not exist")
+                raise FileExistsError(
+                    f"The model path '{args.model_path}' does not exist")
 
         if not args.predict_file:
             raise ValueError(
                 "You must provide --predict_file to save the predictions")
         logger.info(
             f"Predicting with model from {args.model_path} on {args.feat_dir} and saving to {args.predict_file}")
-    
+
     elif args.job == 'evaluate':
         if not args.eval_file:
             raise ValueError(
                 "You must provide --eval_file to evaluate the predictions")
         if not os.path.exists(args.eval_file):
-            raise ValueError(f"The predictions file '{args.eval_file}' does not exist")
+            raise ValueError(
+                f"The predictions file '{args.eval_file}' does not exist")
         else:
             df = pd.read_csv(args.eval_file, nrows=1)
             if not all([col in df.columns for col in ["audio_file", "true_text", "pred_text"]]):
@@ -570,53 +575,13 @@
         dataset, size = load_data_split(args.feat_dir, args.subset_ratio)
         # Case 1: Fine-tuned model
         if args.model_path:
-            predict(None, dataset, args.predict_file,
-                    args.model_path, args.whisper_size, size)
+            predict(trainer=None, dataset=dataset, outfile=args.predict_file,
+                    model_path=args.model_path, whisper_size=args.whisper_size, data_size=size, logger=logger)
         # Case 2: Pre-trained model
         else:
-            predict(None, dataset, args.predict_file,
-                    None, args.whisper_size, size)
+            predict(trainer=None, dataset=dataset, outfile=args.predict_file,
+                    model_path=None, whisper_size=args.whisper_size, data_size=size, logger=logger)
 
     elif args.job == 'evaluate':
         wer_score = evaluate(args.eval_file)
-        logger.info(f"Word Error Rate: {wer_score}")
-=======
-def compute_metrics(pred, model_size: str = 'small'):
-    processor = WhisperProcessor.from_pretrained(
-        f"openai/whisper-{model_size}")
-    pred_ids = pred.predictions
-    label_ids = pred.label_ids
-
-    label_ids[label_ids == -100] = processor.tokenizer.pad_token_id
-
-    pred_texts = processor.batch_decode(pred_ids, skip_special_tokens=True)
-    label_texts = processor.batch_decode(label_ids, skip_special_tokens=True)
-
-    wer_score = wer(label_texts, pred_texts)
-
-    return {"wer": wer_score}
-
-
-if __name__ == "__main__":
-    data_path = "/home/vebern/scratch/srf_ad"
-    output_path = "/home/vebern/data/ma-code/finetune_whisper/finetune_whisper_small"
-    output_feat_path = "/home/vebern/scratch/srf_ad_feat"
-
-    model_size = 'small'
-    sizes = ['small', 'medium', 'large']
-
-    # train_file, val_file, test_file = make_split(
-    #     data_path, output_path)
-
-    # dataset = load_custom_dataset(train_file, val_file, test_file)
-    # output_feat_path = preprocess(dataset, model_size, output_feat_path)
-
-    # load preprocessed datasez
-
-    # # let not fine-tuned model predict on test set
-    test_set, nr_test_set = load_data_split(output_feat_path, "test")
-    # predict(None, test_set, f"finetune_whisper/test_predictions_whisper_{model_size}_untrained.csv",
-    # model_path = None, whisper_size = model_size, data_size = nr_test_set)
-
-    fine_tune(output_feat_path, model_size, save_path=f"./fine_tuned_whisper_{model_size}")
->>>>>>> c5c8b71a
+        logger.info(f"Word Error Rate: {wer_score}")